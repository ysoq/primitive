<<<<<<< HEAD
=======
# Primitive Pictures

Reproducing images with geometric primitives.

![Example](https://www.michaelfogleman.com/static/primitive/examples/16550611738.200.128.4.5.png)

### How it Works

A target image is provided as input. The algorithm tries to find the single most optimal shape that can be drawn to minimize the error between the target image and the drawn image. It repeats this process, adding *one shape at a time*. Around 50 to 200 shapes are needed to reach a result that is recognizable yet artistic and abstract.

### Primitive for macOS

Now available as a native Mac application!

https://primitive.lol/

### Twitter

Follow [@PrimitivePic](https://twitter.com/PrimitivePic) on Twitter to see a new primitive picture every 30 minutes!

The Twitter bot looks for interesting photos using the Flickr API, runs the algorithm using randomized parameters, and
posts the picture using the Twitter API.

You can tweet a picture to the bot and it will process it for you.

### Command-line Usage

Run it on your own images! First, [install Go](https://golang.org/doc/install).

    go get -u github.com/fogleman/primitive
    primitive -i input.png -o output.png -n 100

Small input images should be used (like 256x256px). You don't need the detail anyway and the code will run faster.

| Flag | Default | Description |
| --- | --- | --- |
| `i` | n/a | input file |
| `o` | n/a | output file |
| `n` | n/a | number of shapes |
| `m` | 1 | mode: 0=combo, 1=triangle, 2=rect, 3=ellipse, 4=circle, 5=rotatedrect, 6=beziers, 7=rotatedellipse, 8=polygon |
| `rep` | 0 | add N extra shapes each iteration with reduced search (mostly good for beziers) |
| `nth` | 1 | save every Nth frame (only when `%d` is in output path) |
| `r` | 256 | resize large input images to this size before processing |
| `s` | 1024 | output image size |
| `a` | 128 | color alpha (use `0` to let the algorithm choose alpha for each shape) |
| `bg` | avg | starting background color (hex) |
| `j` | 0 | number of parallel workers (default uses all cores) |
| `v` | off | verbose output |
| `vv` | off | very verbose output |

### Output Formats

Depending on the output filename extension provided, you can produce different types of output.

- `PNG`: raster output
- `JPG`: raster output
- `SVG`: vector output
- `GIF`: animated output showing shapes being added - requires ImageMagick (specifically the `convert` command)

For PNG and SVG outputs, you can also include `%d`, `%03d`, etc. in the filename. In this case, each frame will be saved separately.

You can use the `-o` flag multiple times. This way you can save both a PNG and an SVG, for example.

### Progression

This GIF demonstrates the iterative nature of the algorithm, attempting to minimize the mean squared error by adding one shape at a time. (Use a ".gif" output file to generate one yourself!)

<img src="https://www.michaelfogleman.com/static/primitive/examples/monalisa.3.2000.gif" width="440"/> <img src="https://www.michaelfogleman.com/static/primitive/examples/monalisa-original.png" width="440"/>

### Static Animation

Since the algorithm has a random component to it, you can run it against the same input image multiple times to bring life to a static image.

![Pencils](https://www.michaelfogleman.com/static/primitive/examples/pencils.gif)

### Creative Constraints

If you're willing to dabble in the code, you can enforce constraints on the shapes to produce even more interesting results. Here, the rectangles are constrained to point toward the sun in this picture of a pyramid sunset.

![Pyramids](https://www.michaelfogleman.com/static/primitive/examples/pyramids.png)

### Shape and Iteration Comparison Matrix

The matrix below shows triangles, ellipses and rectangles at 50, 100 and 200 iterations each.

![Matrix](http://i.imgur.com/H5NYpL4.png)

### How it Works, Part II

Say we have a `Target Image`. This is what we're working towards recreating. We start with a blank canvas, but we fill it with a single solid color. Currently, this is the average color of the `Target Image`. We call this new blank canvas the `Current Image`. Now, we start evaluating shapes. To evaluate a shape, we draw it on top of the `Current Image`, producing a `New Image`. This `New Image` is compared to the `Target Image` to compute a score. We use the [root-mean-square error](https://en.wikipedia.org/wiki/Root-mean-square_deviation) for the score.

    Current Image + Shape => New Image
    RMSE(New Image, Target Image) => Score

The shapes are generated randomly. We can generate a random shape and score it. Then we can mutate the shape (by tweaking a triangle vertex, tweaking an ellipse radius or center, etc.) and score it again. If the mutation improved the score, we keep it. Otherwise we rollback to the previous state. Repeating this process is known as [hill climbing](https://en.wikipedia.org/wiki/Hill_climbing). Hill climbing is prone to getting stuck in local minima, so we actually do this many different times with several different starting shapes. We can also generate N random shapes and pick the best one before we start hill climbing. [Simulated annealing](https://en.wikipedia.org/wiki/Simulated_annealing) is another good option, but in my tests I found the hill climbing technique just as good and faster, at least for this particular problem.

Once we have found a good-scoring shape, we add it to the `Current Image`, where it will remain unchanged. Then we start the process again to find the next shape to draw. This process is repeated as many times as desired.

### Primitives

The following primitives are supported:

- Triangle
- Rectangle (axis-aligned)
- Ellipse (axis-aligned)
- Circle
- Rotated Rectangle
- Combo (a mix of the above in a single image)

More shapes can be added by implementing the following interface:

```go
type Shape interface {
	Rasterize() []Scanline
	Copy() Shape
	Mutate()
	Draw(dc *gg.Context)
	SVG(attrs string) string
}
```

### Features

- [Hill Climbing](https://en.wikipedia.org/wiki/Hill_climbing) or [Simulated Annealing](https://en.wikipedia.org/wiki/Simulated_annealing) for optimization (hill climbing multiple random shapes is nearly as good as annealing and faster)
- Scanline rasterization of shapes in pure Go (preferable for implementing the features below)
- Optimal color computation based on affected pixels for each shape (color is directly computed, not optimized for)
- Partial image difference for faster scoring (only pixels that change need be considered)
- Anti-aliased output rendering

### Inspiration

This project was originally inspired by the popular and excellent work of Roger Johansson - [Genetic Programming: Evolution of Mona Lisa](https://rogeralsing.com/2008/12/07/genetic-programming-evolution-of-mona-lisa/). Since seeing that article when it was quite new, I've tinkered with this problem here and there over the years. But only now am I satisfied with my results.

It should be noted that there are significant differences in my implementation compared to Roger's original work. Mine is not a genetic algorithm. Mine only operates on one shape at a time. Mine is much faster (AFAIK) and supports many types of shapes.

### Examples

Here are more examples from interesting photos found on Flickr.

![Example](https://www.michaelfogleman.com/static/primitive/examples/29167683201.png)
![Example](https://www.michaelfogleman.com/static/primitive/examples/26574286221.200.128.4.1.png)
![Example](https://www.michaelfogleman.com/static/primitive/examples/15011768709.200.128.4.1.png)
![Example](https://www.michaelfogleman.com/static/primitive/examples/27540729075.200.128.4.1.png)
![Example](https://www.michaelfogleman.com/static/primitive/examples/28896874003.png)
![Example](https://www.michaelfogleman.com/static/primitive/examples/20414282102.png)
![Example](https://www.michaelfogleman.com/static/primitive/examples/15199237095.200.128.4.1.png)
![Example](https://www.michaelfogleman.com/static/primitive/examples/11707819764.200.128.4.1.png)
![Example](https://www.michaelfogleman.com/static/primitive/examples/18270231645.200.128.4.3.png)
![Example](https://www.michaelfogleman.com/static/primitive/examples/15705764893.png)
![Example](https://www.michaelfogleman.com/static/primitive/examples/25213252889.png)
![Example](https://www.michaelfogleman.com/static/primitive/examples/15015411870.200.128.4.3.png)
![Example](https://www.michaelfogleman.com/static/primitive/examples/25766500104.png)
![Example](https://www.michaelfogleman.com/static/primitive/examples/27471731151.50.128.4.1.png)
![Example](https://www.michaelfogleman.com/static/primitive/examples/11720700033.200.128.4.3.png)
![Example](https://www.michaelfogleman.com/static/primitive/examples/18782606664.png)
![Example](https://www.michaelfogleman.com/static/primitive/examples/21374478713.png)
![Example](https://www.michaelfogleman.com/static/primitive/examples/15196426112.200.128.4.5.png)
![Example](https://www.michaelfogleman.com/static/primitive/examples/24696847962.png)
![Example](https://www.michaelfogleman.com/static/primitive/examples/18276676312.100.128.4.1.png)







包安装
go mod init primitive
运行
go run main.go -i 2.png -o 2-1.jpg  -n 200




>>>>>>> faa350c7
<|MERGE_RESOLUTION|>--- conflicted
+++ resolved
@@ -1,5 +1,3 @@
-<<<<<<< HEAD
-=======
 # Primitive Pictures
 
 Reproducing images with geometric primitives.
@@ -174,4 +172,3 @@
 
 
 
->>>>>>> faa350c7
